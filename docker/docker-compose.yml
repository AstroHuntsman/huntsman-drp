--- conflicted
+++ resolved
@@ -16,15 +16,9 @@
       - ${OBS_HUNTSMAN}:/opt/lsst/software/stack/obs_huntsman
       - ${HUNTSMAN_DRP}:/opt/lsst/software/stack/huntsman-drp
     environment:
-<<<<<<< HEAD
-      - OBS_HUNTSMAN=/opt/lsst/software/stack/stack/current/Linux64/obs_huntsman
-      - HUNTSMAN_DRP:/opt/lsst/software/stack/stack/current/Linux64/huntsman-drp
-      - FIREFLY_URL=http://${LOCAL_MACHINE_IP}:8080/firefly
-=======
       - OBS_HUNTSMAN=/opt/lsst/software/stack/obs_huntsman
       - HUNTSMAN_DRP=/opt/lsst/software/stack/huntsman-drp
-      - FIREFLY_URL
->>>>>>> afec2626
+      - FIREFLY_URL=http://${LOCAL_MACHINE_IP}:8080/firefly
   lsst_firefly:
     image: ipac/firefly:lsst-dev
     ports:
