--- conflicted
+++ resolved
@@ -41,7 +41,6 @@
       - huntsman_drp:/opt/lsst/software/stack/huntsman-drp
       - huntsman_mount:${HUNTSMAN_MOUNT}
       - huntsman_datadir:/data/nifi/huntsman_priv
-<<<<<<< HEAD
     environment:
       - OBS_HUNTSMAN=/opt/lsst/software/stack/obs_huntsman
       - HUNTSMAN_DRP=/opt/lsst/software/stack/huntsman-drp
@@ -76,14 +75,11 @@
       - huntsman_drp:/opt/lsst/software/stack/huntsman-drp
       - huntsman_mount:${HUNTSMAN_MOUNT}
       - huntsman_datadir:/data/nifi/huntsman_priv
-=======
->>>>>>> 2c50fab7
     environment:
       - OBS_HUNTSMAN=/opt/lsst/software/stack/obs_huntsman
       - HUNTSMAN_DRP=/opt/lsst/software/stack/huntsman-drp
       - HUNTSMAN_MOUNT=${HUNTSMAN_MOUNT}
-<<<<<<< HEAD
-=======
+    command: python /opt/lsst/software/stack/huntsman-drp/scripts/quality/data-quality-monitor.py
 
   data-quality-monitor:
     image: huntsmanarray/drp-lsst:develop
@@ -99,5 +95,4 @@
       - OBS_HUNTSMAN=/opt/lsst/software/stack/obs_huntsman
       - HUNTSMAN_DRP=/opt/lsst/software/stack/huntsman-drp
       - HUNTSMAN_MOUNT=${HUNTSMAN_MOUNT}
->>>>>>> 2c50fab7
     command: python /opt/lsst/software/stack/huntsman-drp/scripts/quality/data-quality-monitor.py