![Python Tests](https://github.com/AstroHuntsman/huntsman-drp/workflows/Python%20Tests/badge.svg?branch=develop)
![Docker CI](https://github.com/AstroHuntsman/huntsman-drp/workflows/Docker%20CI/badge.svg)
![codecov](https://codecov.io/gh/AstroHuntsman/huntsman-drp/branch/develop/graph/badge.svg?token=YX14FHHXG5)

# huntsman-drp
<<<<<<< HEAD
The Huntsman data reduction pipeline (`huntsman-drp`) is responsible for creating calibrated science data from raw images taken by the Huntsman telephoto array. The pipeline uses the LSST code stack configured using the [AstroHuntsman/obs_huntsman](https://github.com/AstroHuntsman/obs_huntsman) package.

To set up for running LSST reductions within docker you must have the following environment variables set,
OBS_HUNTSMAN: the location of the obs_huntsman repository
HUNTSMAN_DRP: the location of the huntsman-drp repository
OBS_HUNTSMAN_TESTDATA: the location of test_metah_data repository
DATA: the location of the main DATA directory in which the bulter repository will be established (this makes it easier to view files processed within the docker container)

## Testing
To run tests locally, ensure that the `HUNTSMAN_DRP` and `OBS_HUNTSMAN` environment variables point to the `huntsman-drp` and `obs_huntsman` repositories respectively. Testing is done inside a docker container:
```
cd $HUNTSMAN_DRP/docker/testing
docker-compose up
```
When the tests have finished, you might need to ``ctrl+c`` cancel the test script. 

When finished testing, be sure to type the following to shut down the docker containers:
```
docker-compose down
```

You can view an html coverage report after the tests complete using the following on OSX:
```
open ../../src/huntsman/drp/htmlcov/index.html
```

## Astrometry.net
Plate solving images can be done using Astrometry.net's `solve-field` function. The docker image has astrometry.net installed as well as panoptes-utils, which offers a convenient python wrapper (`from panoptes.utils.images.fits import get_solve_field`). The `Huntsman-drp/scripts/astrometry/` directory contains two scripts. The `download_index_files.sh` script downloads the astrometry.net index files needed to plate-solve images. This should be run outside the docker container. The location of the index files should then be stored in the `ASTROMETRY_INDEX_DATA` environment variable, so that the relevant directory can be mounted into the docker container. The second script, `plate_solve_directory.py`, is a convenience script for processing all the fits files within a specified parent directory.
=======
The Huntsman data reduction pipeline (`huntsman-drp`) is responsible for creating calibrated science data from raw images taken by the Huntsman telephoto array. The pipeline uses the LSST code stack configured using the [AstroHuntsman/obs_huntsman](https://github.com/AstroHuntsman/obs_huntsman) package. Please see the [wiki](https://github.com/AstroHuntsman/huntsman-drp/wiki) for instructions on how to use `huntsman-drp`.
>>>>>>> 0dc49d79
<|MERGE_RESOLUTION|>--- conflicted
+++ resolved
@@ -3,8 +3,7 @@
 ![codecov](https://codecov.io/gh/AstroHuntsman/huntsman-drp/branch/develop/graph/badge.svg?token=YX14FHHXG5)
 
 # huntsman-drp
-<<<<<<< HEAD
-The Huntsman data reduction pipeline (`huntsman-drp`) is responsible for creating calibrated science data from raw images taken by the Huntsman telephoto array. The pipeline uses the LSST code stack configured using the [AstroHuntsman/obs_huntsman](https://github.com/AstroHuntsman/obs_huntsman) package.
+The Huntsman data reduction pipeline (`huntsman-drp`) is responsible for creating calibrated science data from raw images taken by the Huntsman telephoto array. The pipeline uses the LSST code stack configured using the [AstroHuntsman/obs_huntsman](https://github.com/AstroHuntsman/obs_huntsman) package. Please see the [wiki](https://github.com/AstroHuntsman/huntsman-drp/wiki) for instructions on how to use `huntsman-drp`.
 
 To set up for running LSST reductions within docker you must have the following environment variables set,
 OBS_HUNTSMAN: the location of the obs_huntsman repository
@@ -32,6 +31,3 @@
 
 ## Astrometry.net
 Plate solving images can be done using Astrometry.net's `solve-field` function. The docker image has astrometry.net installed as well as panoptes-utils, which offers a convenient python wrapper (`from panoptes.utils.images.fits import get_solve_field`). The `Huntsman-drp/scripts/astrometry/` directory contains two scripts. The `download_index_files.sh` script downloads the astrometry.net index files needed to plate-solve images. This should be run outside the docker container. The location of the index files should then be stored in the `ASTROMETRY_INDEX_DATA` environment variable, so that the relevant directory can be mounted into the docker container. The second script, `plate_solve_directory.py`, is a convenience script for processing all the fits files within a specified parent directory.
-=======
-The Huntsman data reduction pipeline (`huntsman-drp`) is responsible for creating calibrated science data from raw images taken by the Huntsman telephoto array. The pipeline uses the LSST code stack configured using the [AstroHuntsman/obs_huntsman](https://github.com/AstroHuntsman/obs_huntsman) package. Please see the [wiki](https://github.com/AstroHuntsman/huntsman-drp/wiki) for instructions on how to use `huntsman-drp`.
->>>>>>> 0dc49d79
