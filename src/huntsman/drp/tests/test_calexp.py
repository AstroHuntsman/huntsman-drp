import time

from huntsman.drp.services.calexp import CalexpQualityMonitor


def test_calexp_quality_monitor(exposure_collection_real_data, master_calib_collection_real_data,
                                testing_refcat_server, config):
    """ Test that the quality monitor is able to calculate and archive calexp metrics. """

    n_to_process = exposure_collection_real_data.count_documents({"dataType": "science"})
    m = CalexpQualityMonitor(exposure_collection=exposure_collection_real_data,
                             status_interval=5, queue_interval=5,
                             calib_collection=master_calib_collection_real_data,
                             config=config)
    m.start()
    i = 0
    timeout = 180
    try:
        while (i < timeout) and (m.status["processed"] != n_to_process) and m.is_running:
            i += 1
            time.sleep(1)

        if i == timeout:
            raise RuntimeError(f"Timeout while waiting for processing of {n_to_process} images.")

        if not m.is_running:
            raise RuntimeError("Calexp monitor has stopped running.")

        for md in exposure_collection_real_data.find({"dataType": "science"}):
            assert "calexp" in md["metrics"].keys()

            for metric_value in md["metrics"]["calexp"].values():
                assert metric_value is not None

        assert m.status["failed"] == 0
    finally:
        m.stop()
        assert not m.is_running

<<<<<<< HEAD
    # Test delete metrics
    exposure_collection_real_data.clear_calexp_metrics()
    for md in exposure_collection_real_data.find({"dataType": "science"}):
        exposure_collection_real_data.logger.info(md._document)
=======
    # Test delete calexp metrics
    exposure_collection_real_data.clear_calexp_metrics()
    for md in exposure_collection_real_data.find({"dataType": "science"}):
        exposure_collection_real_data.logger.info(f"{md._document}")
>>>>>>> 18dae800
        assert "calexp" not in md["metrics"].keys()<|MERGE_RESOLUTION|>--- conflicted
+++ resolved
@@ -37,15 +37,8 @@
         m.stop()
         assert not m.is_running
 
-<<<<<<< HEAD
-    # Test delete metrics
-    exposure_collection_real_data.clear_calexp_metrics()
-    for md in exposure_collection_real_data.find({"dataType": "science"}):
-        exposure_collection_real_data.logger.info(md._document)
-=======
     # Test delete calexp metrics
     exposure_collection_real_data.clear_calexp_metrics()
     for md in exposure_collection_real_data.find({"dataType": "science"}):
         exposure_collection_real_data.logger.info(f"{md._document}")
->>>>>>> 18dae800
         assert "calexp" not in md["metrics"].keys()