--- conflicted
+++ resolved
@@ -1,9 +1,6 @@
-<<<<<<< HEAD
-=======
 import pytest
 import copy
 
->>>>>>> c5569158
 from huntsman.drp.fitsutil import read_fits_header
 from huntsman.drp.utils import parse_date
 from huntsman.drp.datatable import RawDataTable
