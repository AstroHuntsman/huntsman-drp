--- conflicted
+++ resolved
@@ -1,9 +1,6 @@
 """ Classes to represent dataIds. """
-<<<<<<< HEAD
+from copy import deepcopy
 from functools import reduce
-=======
-from copy import deepcopy
->>>>>>> 14153f75
 from collections import abc
 from contextlib import suppress
 
