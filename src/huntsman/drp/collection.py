"""Code to interface with the Huntsman mongo database."""
from contextlib import suppress
from datetime import timedelta
from urllib.parse import quote_plus

import numpy as np
import pymongo
from pymongo.errors import ServerSelectionTimeoutError, DuplicateKeyError

from huntsman.drp.base import HuntsmanBase
from huntsman.drp.utils.date import current_date, parse_date
from huntsman.drp.document import Document, RawExposureDocument, CalibDocument
from huntsman.drp.utils.mongo import encode_mongo_filter, mongo_logical_or, mongo_logical_and
from huntsman.drp.utils.ingest import METRIC_SUCCESS_FLAG


class Collection(HuntsmanBase):
    """ This class is used to interface with the mongodb. It is responsible for performing queries
    and inserting/updating/deleting documents, as well as validating new documents.
    """
    _unique_keys = None

    def __init__(self, db_name=None, collection_name=None, **kwargs):
        super().__init__(**kwargs)

        cfg = self.config["mongodb"]
        if not db_name:
            db_name = cfg["db_name"]

        if not collection_name:
            collection_name = cfg["collections"][self.__class__.__name__]["name"]

        self._db_name = db_name
        self._collection_name = collection_name

        # Initialise the DB
        db_name = self.config["mongodb"]["db_name"]
        self._connect()

    # Properties

    @property
    def collection_name(self):
        return self._collection_name

    # Public methods

    def count_documents(self, *args, **kwargs):
        """ Count the number of matching documents in the collection.
        Args:
            *args, **kwargs: Parsed to self.find.
        Returns:
            int: The number of matching documents in the collection.
        """
        return len(self.find(*args, **kwargs))

    def find(self, document_filter=None, date_start=None, date_end=None, date=None, key=None,
             screen=False, quality_filter=False):
        """Get data for one or more matches in the table.
        Args:
            document_filter (dict, optional): A dictionary containing key, value pairs to be
                matched against other documents, by default None
            date_start (object, optional): Constrain query to a timeframe starting at date_start,
                by default None.
            date_end (object, optional): Constrain query to a timeframe ending at date_end, by
                default None.
            date (object, optional):
                Constrain query to specific date, by default None.
            key (str, optional):
                Specify a specific key to be returned from the query (e.g. filename), by default
                None.
            screen (bool, optional): If True, only return documents that passed screening.
                Default False.
            quality_filter (bool, optional): If True, only return documents that satisfy quality
                cuts. Default False.
        Returns:
            result (list): List of DataIds or key values if key is specified.
        """
        document_filter = Document(document_filter, copy=True)
        with suppress(KeyError):
            del document_filter["date_modified"]  # This might change so don't match with it

        # Add date range to criteria if provided
        date_constraint = {}

        if date_start is not None:
            date_constraint.update({"greater_than_equal": parse_date(date_start)})
        if date_end is not None:
            date_constraint.update({"less_than": parse_date(date_end)})
        if date is not None:
            date_constraint.update({"equal": parse_date(date)})

        if date_constraint:
            document_filter.update({self._date_key: date_constraint})

        # Screen the results if necessary
        if screen:
            document_filter[METRIC_SUCCESS_FLAG] = True  # TODO: Move to raw exposure table

        mongo_filter = document_filter.to_mongo()

        # Apply quality cuts
        if quality_filter:
            mongo_quality_filter = self._get_quality_filter()
            if mongo_quality_filter:
                mongo_filter = mongo_logical_and([mongo_filter, mongo_quality_filter])

        self.logger.debug(f"Performing mongo find operation with filter: {mongo_filter}.")

        documents = list(self._collection.find(mongo_filter, {"_id": False}))
        self.logger.debug(f"Find operation returned {len(documents)} results.")

        if key is not None:
            return [d[key] for d in documents]

        # Skip validation to speed up - inserted documents should already be valid
        return [self._document_type(d, validate=False, config=self.config) for d in documents]

    def find_one(self, *args, **kwargs):
        """ Find a single matching document. If multiple matches, raise a RuntimeError.
        Args:
            *args, **kwargs: Parsed to self.find.
        Returns:
            Document or None: If there is a match return the document, else None.
        """
        documents = self.find(*args, **kwargs)
        if not documents:
            return None
        if len(documents) > 1:
            raise RuntimeError("Matched with more than one document.")
        return documents[0]

    def insert_one(self, document):
        """ Insert a new document into the table after ensuring it is valid and unique.
        Args:
            document (dict): The document to be inserted into the table.
        """
        # Check the required columns exist in the new document
        doc = self._prepare_doc_for_insert(document)

        # Insert the document
        # Uniqueness is verified implicitly
        self.logger.debug(f"Inserting document into {self}: {doc}.")
        self._collection.insert_one(doc.to_mongo())

    def replace_one(self, document_filter, replacement, **kwargs):
        """ Replace a matching document with a new one.
        Args:
            document_filter (Document): dictionary containing key, value pairs used to identify
                the document to replace.
            replacement (Document): The document to replace with.
            **kwargs: Parsed to pymongo replace_one.
        Raises:
            RuntimeError: If document filter matches with more than one document.
        """
        document_filter = Document(document_filter)

        # Make sure the filter matches with at most one doc
        if self.count_documents(document_filter) > 1:
            raise RuntimeError(f"Document filter {document_filter} matches with multiple documents"
                               f" in {self}.")

        mongo_filter = document_filter.to_mongo()
        mongo_doc = self._prepare_doc_for_insert(replacement).to_mongo()  # Implicit validation

        self.logger.debug(f"Replacing {mongo_filter} with {mongo_doc}")

        self._collection.replace_one(mongo_filter, mongo_doc, **kwargs)

    def update_one(self, document_filter, to_update, upsert=False):
        """ Update a single document in the table.
        See: https://docs.mongodb.com/manual/reference/operator/update/set/#up._S_set
        Args:
            document_filter (dict): A dictionary containing key, value pairs used to identify
                the document to update, by default None.
            to_update (dict): The key, value pairs to update within the matched document.
            upsert (bool, optional): If True perform the insert even if no matching documents
                are found, by default False.
        """
        document_filter = Document(document_filter, copy=True)
        with suppress(KeyError):
            del document_filter["date_modified"]  # This might change so don't match with it

        count = self.count_documents(document_filter)
        if count > 1:
            raise RuntimeError(f"Multiple matches found for document in {self}: {document_filter}.")

        elif count == 0:
            if upsert:
                self.insert_one(to_update)
                return
            else:
                raise RuntimeError(f"No matches found for document {document_filter} in {self}. Use"
                                   " upsert=True to upsert.")

        to_update = Document(to_update)
        to_update["date_modified"] = current_date()

        # Use flattened version (dot notation) for nested updates to work properly
        mongo_update = to_update.to_mongo(flatten=True)

        self.logger.debug(f"Updating document with: {mongo_update}")
        self._collection.update_one(document_filter, {'$set': mongo_update}, upsert=False)

    def delete_one(self, document_filter, force=False):
        """Delete one document from the table.
        Args:
            document_filter (dict, optional): A dictionary containing key, value pairs used to
                identify the document to delete, by default None
            force (bool, optional): If True, ignore checks and delete all matching documents.
                Default False.
        """
        document_filter = Document(document_filter, validate=False)
        mongo_filter = document_filter.to_mongo()

        if not force:
            count = self.count_documents(document_filter)
            if count > 1:
                raise RuntimeError(f"Multiple matches found for document in {self}:"
                                   f" {document_filter}.")
            elif (count == 0):
                raise RuntimeError(f"No matches found for document in {self}: {document_filter}.")

        self.logger.debug(f"Deleting {document_filter} from {self}.")

        self._collection.delete_one(mongo_filter)

    def insert_many(self, documents, **kwargs):
        """Insert a new document into the table.
        Args:
            documents (list): List of dictionaries that specify documents to be inserted in the
                table.
        """
        for d in documents:
            self.insert_one(d, **kwargs)

    def delete_many(self, documents, **kwargs):
        """ Delete one document from the table.
        Args:
            documents (list): List of dictionaries that specify documents to be deleted from the
                table.
        """
        self.logger.debug(f"Deleting {len(documents)} documents from {self}.")

        for d in documents:
            self.delete_one(d, **kwargs)

    def find_latest(self, days=0, hours=0, seconds=0, **kwargs):
        """ Convenience function to query the latest files in the db.
        Args:
            days (int): default 0.
            hours (int): default 0.
            seconds (int): default 0.
        Returns:
            list: Query result.
        """
        date_now = current_date()
        date_start = date_now - timedelta(days=days, hours=hours, seconds=seconds)
        return self.find(date_start=date_start, **kwargs)

    def delete_all(self, really=False, **kwargs):
        """ Delete all documents from the collection. """
        if not really:
            raise RuntimeError("If you really want to do this, parse really=True.")
        docs = self.find()
        self.delete_many(docs, **kwargs)

    # Private methods

    def _connect(self):
        """ Initialise the database.
        Args:
            db_name (str): The name of the (mongo) database.
            collection_name (str): The name of the table (mongo collection).
        """
        # Connect to the mongodb
        hostname = self.config["mongodb"]["hostname"]
        port = self.config["mongodb"]["port"]

        if "username" in self.config["mongodb"].keys():
            username = quote_plus(self.config["mongodb"]["username"])
            password = quote_plus(self.config["mongodb"]["password"])
            uri = f"mongodb://{username}:{password}@{hostname}/{self._db_name}?ssl=true"
            self._client = pymongo.MongoClient(uri)
        else:
            self._client = pymongo.MongoClient(hostname, port)
        try:
            self._client.server_info()
            self.logger.info(f"{self} connected to mongodb at {hostname}:{port}.")
        except ServerSelectionTimeoutError as err:
            self.logger.error(f"Unable to connect {self} to mongodb at {hostname}:{port}.")
            raise err

        self._db = self._client[self._db_name]
        self._collection = self._db[self._collection_name]

        # Define which keys identify unique documents
        self._set_unique_keys()

    def _set_unique_keys(self):
        """ Define the set of keys (if any) that identify a unique document.
        This approach leverages mongdb's server-side locking mechanism to ensure thread-safety on
        inserts.
        See: https://docs.mongodb.com/manual/core/index-unique
        """
        cfg = self.config["mongodb"]["collections"].get(self.__class__.__name__, {})

        unique_keys = cfg.get("unique_keys", None)
        if unique_keys:
            self._collection.create_index([(k, pymongo.ASCENDING) for k in unique_keys],
                                          unique=True)

    def _get_quality_filter(self):
        """ Return the Query object corresponding to quality cuts. """
        raise NotImplementedError

    def _prepare_doc_for_insert(self, document):
        """ Prepare a document to be inserted into the database.
        Args:
            document (Document or dict): The document to prepare.
        Returns:
            Document: The prepared document of the appropriate type for this collection.
        """
        doc = self._document_type(document, copy=True, unflatten=True, config=self.config)

        # Add date records
        doc["date_created"] = current_date()
        doc["date_modified"] = current_date()

        return doc


class RawExposureCollection(Collection):
    """ Table to store metadata for Huntsman exposures. """

    _document_type = RawExposureDocument

    def __init__(self, collection_name="raw_data", **kwargs):
        super().__init__(collection_name=collection_name, **kwargs)

    # Public methods

    def insert_one(self, document, *args, **kwargs):
        """ Override to make sure the document does not clash with an fpacked version.
        Args:
            document (RawExposureDocument): The document to insert.
            *args, **kwargs: Parsed to super().insert_one
        Raises:
            DuplicateKeyError: If a .fz / .fits duplicate already exists.
        """
        doc = self._document_type(document, copy=True, config=self.config)
        filename = doc["filename"]

        if filename.endswith(".fits"):
            if self.find({"filename": filename + ".fz"}):
                raise DuplicateKeyError(f"Tried to insert {filename} but a .fz version exists.")

        elif filename.endswith(".fits.fz"):
            if self.find({"filename": filename.strip(".fz")}):
                raise DuplicateKeyError(f"Tried to insert {filename} but a .fits version exists.")

        return super().insert_one(document, *args, **kwargs)

    def get_matching_raw_calibs(self, calib_document, calib_date):
        """ Return matching set of calib IDs for a given data_id and calib_date.
        Args:
            calib_document (CalibDocument): The calib document to match with.
            calib_date (object): An object that can be interpreted as a date.
        Returns:
            list of RawExposureDocument: The matching raw calibs.
        """
        # Make the document filter
        dataset_type = calib_document["datasetType"]
        matching_keys = self.config["calibs"]["matching_columns"][dataset_type]
        doc_filter = {k: calib_document[k] for k in matching_keys}

        # Add dataType to doc filter
        doc_filter["dataType"] = dataset_type

        # Add valid date range to query
        validity = timedelta(days=self.config["calibs"]["validity"])
        calib_date = parse_date(calib_date)
        date_start = calib_date - validity
        date_end = calib_date + validity

        # Do the query
        documents = self.find(doc_filter, date_start=date_start, date_end=date_end)
        self.logger.debug(f"Found {len(documents)} matching raw calib documents for"
                          f" {calib_document} at {calib_date}.")

        return documents

    def clear_calexp_metrics(self):
        """ Clear all calexp metrics from the collection.
        This is useful e.g. to trigger them for reprocessing. """
<<<<<<< HEAD
        for doc in self.find():
            with suppress(KeyError):
                del doc["metrics"]["calexp"]
                self.replace_one(doc, doc)
=======

        self.logger.info(f"Clearing all calexp metrics from {self}.")

        self._collection.update_many({}, {"$unset": {"metrics.calexp": ""}})
>>>>>>> 18dae800

    # Private methods

    def _get_quality_filter(self):
        """ Return the Query object corresponding to quality cuts.
        Returns:
            huntsman.drp.utils.query.Query: The Query object.
        """
        quality_config = self.config["quality"]["raw"].copy()

        filters = []
        for data_type, document_filter in quality_config.items():

            if document_filter is not None:
                # Create a new document filter for this data type
                document_filter["dataType"] = data_type
                filters.append(encode_mongo_filter(document_filter))

        # Allow data types that do not have any quality requirements in config
        data_types = list(quality_config.keys())
        filters.append({"dataType": {"$nin": data_types}})

        return mongo_logical_or(filters)


class MasterCalibCollection(Collection):
    """ Table to store metadata for master calibs. """

    _document_type = CalibDocument

    def __init__(self, collection_name="master_calib", **kwargs):
        super().__init__(collection_name=collection_name, **kwargs)

    def get_matching_calibs(self, document):
        """ Return best matching set of calibs for a given document.
        Args:
            document (RawExposureDocument): The document to match with.
        Returns:
            dict: A dict of datasetType: CalibDocument.
        Raises:
            FileNotFoundError: If there is no matching calib of any type.
            TODO: Make new MissingCalibError and raise instead.
        """
        self.logger.debug(f"Finding best matching calibs for {document}.")

        validity = timedelta(days=self.config["calibs"]["validity"])
        matching_keys = self.config["calibs"]["matching_columns"]

        # Specify valid date range
        date = parse_date(document["dateObs"])
        date_start = date - validity
        date_end = date + validity

        best_calibs = {}
        for calib_type in self.config["calibs"]["types"]:

            doc_filter = {k: document[k] for k in matching_keys[calib_type]}
            doc_filter["datasetType"] = calib_type

            # Find matching docs within valid date range
            calib_docs = self.find(doc_filter, date_start=date_start, date_end=date_end)

            # If none within valid range, log a warning and proceed
            if len(calib_docs) == 0:
                self.logger.warning(f"Best {calib_type} outside valid date range for {document}.")
                calib_docs = self.find(doc_filter)

            # If there are still no matches, raise an error
            if len(calib_docs) == 0:
                raise FileNotFoundError(f"No matching master {calib_type} for {doc_filter}.")

            dates = [parse_date(_["calibDate"]) for _ in calib_docs]
            timediffs = [abs(date - d) for d in dates]

            # Choose the one with the nearest date
            best_calibs[calib_type] = calib_docs[np.argmin(timediffs)]

        return best_calibs<|MERGE_RESOLUTION|>--- conflicted
+++ resolved
@@ -393,17 +393,10 @@
     def clear_calexp_metrics(self):
         """ Clear all calexp metrics from the collection.
         This is useful e.g. to trigger them for reprocessing. """
-<<<<<<< HEAD
-        for doc in self.find():
-            with suppress(KeyError):
-                del doc["metrics"]["calexp"]
-                self.replace_one(doc, doc)
-=======
 
         self.logger.info(f"Clearing all calexp metrics from {self}.")
 
         self._collection.update_many({}, {"$unset": {"metrics.calexp": ""}})
->>>>>>> 18dae800
 
     # Private methods
 
